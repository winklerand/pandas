--- conflicted
+++ resolved
@@ -556,7 +556,7 @@
 - Regression in multi-index indexing with a non-scalar type object (:issue:`7914`)
 - Bug in Timestamp comparisons with ``==`` and dtype of int64 (:issue:`8058`)
 - Bug in pickles contains ``DateOffset`` may raise ``AttributeError`` when ``normalize`` attribute is reffered internally (:issue:`7748`)
-
+- Bug in Panel when using ``major_xs`` and ``copy=False`` is passed (deprecation warning fails because of missing ``warnings``) (:issue:`8152`).
 - Bug in pickle deserialization that failed for pre-0.14.1 containers with dup items trying to avoid ambiguity
   when matching block and manager items, when there's only one block there's no ambiguity (:issue:`7794`)
 
@@ -667,10 +667,4 @@
 
 
 - Bug in accessing groups from a ``GroupBy`` when the original grouper
-  was a tuple (:issue:`8121`).
-<<<<<<< HEAD
-=======
-
-
-- Bug in ``panel.py`` where Panel uses ``warnings`` module without importing (:issue:`8152`).
->>>>>>> de4dbd00
+  was a tuple (:issue:`8121`).